name: Automated tests
on:
  pull_request:
    branches:
    - main
  push:
    branches:
    - main
  workflow_dispatch:

jobs:
  Linting:
    runs-on: ubuntu-latest
    steps:
    - uses: actions/checkout@v2
    - name: Set up Python 3.9
      uses: actions/setup-python@v2
      with:
        python-version: 3.9
    - name: Lint
      working-directory: ./openverse_api
      run: |
        pip install --upgrade pipenv
        pipenv install --dev
        pipenv run pre-commit run --all-files

  Tests:
    timeout-minutes: 15
    runs-on: ubuntu-latest
    steps:
    - uses: actions/checkout@v2
    - uses: actions/setup-python@v1
    - name: Install dependencies
      run: |
        pip install pytest pipenv
        sudo apt-get install libexempi8 librdkafka-dev
        PIPENV_PIPFILE=./openverse_api/Pipfile pipenv install --system --deploy --dev &
    - name: Pull containers
      run: docker-compose pull --ignore-pull-failures
    - name: Cache Docker images
      uses: satackey/action-docker-layer-caching@v0.0.11
      continue-on-error: true
    - name: Start API
      run: docker-compose up --build -d
    - name: Wait for API to come up
      run: bash -c 'while [[ "$(curl --insecure -s -o /dev/null -w ''%{http_code}'' http://localhost:8000/healthcheck)" != "200" ]]; do sleep 10; done'
    - name: Ingest and index test data
      run: ./load_sample_data.sh
    - name: Wait for data to be indexed in Elasticsearch
      run: bash -c 'while [[ "$(curl -sb -H "Accept:application/json" http://localhost:9200/_cat/aliases/image | grep -c image-)" == "0" || "$(curl -sb -H "Accept:application/json" http://localhost:9200/_cat/aliases/audio | grep -c audio-)" == "0" ]]; do sleep 5 && docker-compose logs; done'
    - name: Run API tests
<<<<<<< HEAD
      working-directory: ./openverse-api
      env:
        PIPENV_DOTENV_LOCATION: ./.env.stencil
      run: pipenv run test/run_test.sh
=======
      run: cd openverse_api && test/run_test.sh
>>>>>>> b667f0ac
    - name: Run analytics tests
      working-directory: ./analytics
      run: docker exec -i openverse-api_analytics_1 /bin/bash -c 'PYTHONPATH=. pipenv run pytest tests.py'<|MERGE_RESOLUTION|>--- conflicted
+++ resolved
@@ -49,14 +49,10 @@
     - name: Wait for data to be indexed in Elasticsearch
       run: bash -c 'while [[ "$(curl -sb -H "Accept:application/json" http://localhost:9200/_cat/aliases/image | grep -c image-)" == "0" || "$(curl -sb -H "Accept:application/json" http://localhost:9200/_cat/aliases/audio | grep -c audio-)" == "0" ]]; do sleep 5 && docker-compose logs; done'
     - name: Run API tests
-<<<<<<< HEAD
-      working-directory: ./openverse-api
+      working-directory: ./openverse_api
       env:
         PIPENV_DOTENV_LOCATION: ./.env.stencil
       run: pipenv run test/run_test.sh
-=======
-      run: cd openverse_api && test/run_test.sh
->>>>>>> b667f0ac
     - name: Run analytics tests
       working-directory: ./analytics
       run: docker exec -i openverse-api_analytics_1 /bin/bash -c 'PYTHONPATH=. pipenv run pytest tests.py'