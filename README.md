--- conflicted
+++ resolved
@@ -2,18 +2,12 @@
 
 ## Purpose
 
-<<<<<<< HEAD
-=======
-The Openverse API (`openverse_api`) is a system that allows programmatic access to public domain digital media. It is our ambition to index and catalog [billions of openly-licensed works](https://stateof.creativecommons.org/), including articles, songs, videos, photographs, paintings, and more. Using this API, developers will be able to access the digital commons in their own applications.
-
->>>>>>> b667f0ac
 This repository is primarily concerned with back end infrastructure like datastores, servers, and APIs. The pipeline that feeds data into this system can be found in the [Openverse Catalog repository](https://github.com/WordPress/openverse-catalog). A front end web application that interfaces with the API can be found at the [Openverse frontend repository](https://github.com/WordPress/openverse-frontend).
 
 ## Running the system
 
 ### Prerequisites
 
-<<<<<<< HEAD
 - [Git](https://git-scm.com/downloads)
 - [Docker](https://docs.docker.com/install/)
 - [Docker Compose](https://docs.docker.com/compose/install/)
@@ -87,8 +81,8 @@
 - [Elasticsearch](https://www.elastic.co/elasticsearch/)
 - [Redis](https://redis.io/)
 - [imageproxy](https://github.com/willnorris/imageproxy)
-- **web** (`openverse-api/`)
-- **ingestion-server** (`ingestion-server/`)
+- **web** (`openverse_api/`)
+- **ingestion-server** (`ingestion_server/`)
 - **analytics** (`analytics/`)
 
 The last three are subproject of this monorepo, described below.
@@ -96,91 +90,6 @@
 ## System architecture
 
 ![System architecture](readme_assets/system_architecture.png)
-=======
-You need to install [Docker](https://docs.docker.com/install/) (with [Docker Compose](https://docs.docker.com/compose/install/)), [Git](https://git-scm.com/downloads), and [PostgreSQL client tools](https://www.postgresql.org/download/). On Debian, the package is called `postgresql-client-common`. You'll also want to install the [just](https://github.com/casey/just) command runner.
-
-### Running locally
-
-1. Run the [Docker daemon](https://docs.docker.com/config/daemon/)
-2. Open your command prompt (CMD) or terminal
-3. Clone Openverse API
-
-```
-git clone https://github.com/WordPress/openverse-api.git
-```
-
-4. Change directories with `cd openverse_api`
-5. Start Openverse API locally by running the docker containers. You can use usual `docker-compose` commands or the simplified `just` command. You will need the [just](https://github.com/casey/just#installation) command runner installed to follow the next steps.
-
-```
-just up
-```
-
-6. Wait until your CMD or terminal displays that it is starting development server at `http://0.0.0.0:8000/`
-   ![Initialization](initialization.PNG)
-7. Open up your browser and type `localhost:8000` in the search tab
-8. Make sure you see the local API documentation
-   ![Local API Documentation](local_api_documentation.PNG)
-9. Open a new CMD or terminal and change directory to `openverse_api`
-10. Still in the new CMD or terminal, load the sample data. This script requires a local postgres installation to connect to and alter our database.
-
-```
-just init
-```
-
-11. Still in the new CMD or terminal, hit the API with a request
-
-```
-just healthcheck
-```
-
-12. Make sure you see the following response from the API
-    ![Sample API_Request](localhost_request.PNG)
-
-Congratulations! You just ran the server locally.
-
-To access the logs run:
-
-```
-just logs
-```
-
-That will follow all the logs for all the services. To isolate a service, simply pass the service name, for example:
-
-```
-just logs web
-```
-
-### What Happens In the Background
-
-After executing `just up` (in Step 5), you will be running:
-
-- A Django API server
-- Two PostgreSQL instances (one simulates the upstream data source, the other serves as the application database)
-- Elasticsearch
-- Redis
-- A thumbnail-generating image proxy
-- ingestion-server, a service for bulk ingesting and indexing search data.
-- analytics, a REST API server for collecting search usage data
-
-### Diagnosing local Elasticsearch issues
-
-If the API server container failed to start, there's a good chance that Elasticsearch failed to start on your machine. Ensure that you have allocated enough memory to Docker applications, otherwise the container will instantly exit with an error. Also, if the logs mention "insufficient max map count", increase the number of open files allowed on your system. For most Linux machines, you can fix this by adding the following line to `/etc/sysctl.conf`:
-
-```
-vm.max_map_count=262144
-```
-
-To make this setting take effect, run:
-
-```
-sudo sysctl -p
-```
-
-## System Architecture
-
-![System Architecture](system_architecture.png)
->>>>>>> b667f0ac
 
 ### Basic flow of data
 
@@ -190,48 +99,10 @@
 
 ### Description of subprojects
 
-<<<<<<< HEAD
-- **openverse-api**: a Django Rest Framework API server
+- **openverse_api**: a Django Rest Framework API server
   For a full description of its capabilities, please see the [browsable documentation](https://api.openverse.engineering).
-- **ingestion-server**: a service for downloading and indexing search data once it has been prepared by the Openverse Catalog
+- **ingestion_server**: a service for downloading and indexing search data once it has been prepared by the Openverse Catalog
 - **analytics**: a Falcon REST API for collecting usage data
-=======
-- _openverse_api_ is a Django Rest Framework API server. For a full description of its capabilities, please see the [browsable documentation](https://api.openverse.engineering).
-- _ingestion-server_ is a service for downloading and indexing search data once it has been prepared by the Openverse Catalog
-- _analytics_ is a Falcon REST API for collecting usage data.
-
-## Running the tests
-
-### How to Run API live integration tests
-
-You can check the health of a live deployment of the API by running the live integration tests.
-
-1. Run the install recipe:
-
-```
-just install
-```
-
-#### On the host
-
-1. Run the tests in a Pipenv subshell.
-```
-just testlocal
-```
-
-#### Inside the container
-
-1. Run the tests in an interactive TTY connected to a `web` container.
-```
-just test
-```
-
-### How to Run Ingestion Server tests
-
-You can ingest and index some dummy data using the Ingestion Server API.
-
-1. Change directory to ingestion server
->>>>>>> b667f0ac
 
 ## Troubleshooting
 
